--- conflicted
+++ resolved
@@ -48,12 +48,7 @@
   });
 }
 
-
-<<<<<<< HEAD
 analyticsRegistry.registerAnalyticsAdapterFactory({
   factory: adapterFactory,
   code: 'pubwise'
-});
-=======
-export default pubwiseAnalytics;
->>>>>>> be3fe464
+});